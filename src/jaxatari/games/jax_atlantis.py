import os
from dataclasses import dataclass, field

from jax import config, Array
from jax._src.dtypes import dtype
import jax.lax
import jax.numpy as jnp
import chex
from numpy import array
import pygame
from typing import Dict, Any, Optional, NamedTuple, Tuple
from functools import partial

from jaxatari.rendering import atraJaxis as aj
from jaxatari.renderers import AtraJaxisRenderer
from jaxatari.environment import JaxEnvironment, JAXAtariAction as Action

from jax import debug  # TODO Remove Debug import later

@dataclass(frozen=True)
class GameConfig:
    """Game configuration parameters"""

    screen_width: int = 160
    screen_height: int = 250
    scaling_factor: int = 3
    bullet_height: int = 1
    bullet_width: int = 1
    bullet_speed: int = 3 #for side cannon 3 in x 2 in y middle 3 in y
    cannon_height: int = 8
    cannon_width: int = 8
    cannon_y: int = 160
    cannon_x: jnp.ndarray = field(
        default_factory=lambda: jnp.array([0,72,152], dtype=jnp.int32)
    )
    max_bullets: int = 2
    max_enemies: int = 20  # max 1 per line
    fire_cooldown_frames: int = 9  # delay between shots
    # y-coordinates of the different enemy paths/heights
    enemy_paths: jnp.ndarray = field(
        default_factory=lambda: jnp.array([60, 80, 100, 120], dtype=jnp.int32)
    )
    enemy_width: int = 15 # 3 different lengths 15, 16, 9
    enemy_height: int = 8
    enemy_speed: int = 1 # changes throughout the game
    enemy_spawn_min_frames: int = 5
    enemy_spawn_max_frames: int = 50
    wave_end_cooldown: int = 150 # cooldown of 150 frames after wave-end, before spawning new enemies
    wave_start_enemy_count: int = 10 # number of enemies in the first wave


# Each value of this class is a list.
# e.g. if i have 3 entities, then each of these lists would have a length of 3
class EntityPosition(NamedTuple):
    x: jnp.ndarray
    y: jnp.ndarray
    width: jnp.ndarray
    height: jnp.ndarray


class AtlantisState(NamedTuple):
    score: chex.Array # tracks the current score
    score_spent: chex.Array # tracks how much was spent on repair
    wave: chex.Array #tracks which wave we are in

    # columns = [ x,  y,  dx,   type_id, lane, active_flag ]
    #   x, y        → position
    #   dx          → horizontal speed (positive or negative)
    #   type_id     → integer index into your enemy_specs dict
    #   lane        → current lane the enemy is on
    #   active_flag → 1 if on-screen, 0 otherwise
    enemies: chex.Array  # shape: (max_enemies, 6)

    # columns = [ x, y, dx, dy]. dx and dy is the velocity
    bullets: chex.Array  # shape: (max_bullets, 4)
    bullets_alive: chex.Array  # stores all the active bullets as bools
    fire_cooldown: chex.Array  # frames left until next shot
    fire_button_prev: chex.Array  # was fire button down last frame
    enemy_spawn_timer: chex.Array  # frames until next spawn
    rng: chex.Array  # PRNG state
    lanes_free: chex.Array # bool for each lane
    command_post_alive: chex.Array # is command post alive (middle cannon)
    number_enemies_wave_remaining: chex.Array # number of remaining enemies per wave
    wave_end_cooldown_remaining: chex.Array
    #installations: chex.Array # should store all current installations and their coordinates
    plasma_x: chex.Array # X position of the plasma. Y position is actually not that relevant

class AtlantisObservation(NamedTuple):
    score: jnp.ndarray
    enemy: EntityPosition
    bullet: EntityPosition


class AtlantisInfo(NamedTuple):
    time: jnp.ndarray


class Renderer_AtraJaxis(AtraJaxisRenderer):
    sprites: Dict[str, Any]

    def __init__(self, config: GameConfig | None = None):
        super().__init__()
        self.config = config or GameConfig()
        self.sprite_path = (
            f"{os.path.dirname(os.path.abspath(__file__))}/sprites/atlantis"
        )
        self.sprites = self._load_sprites()

    def _load_sprites(self) -> dict[str, Any]:
        """Loads all necessary sprites from .npy files."""
        sprites: Dict[str, Any] = {}

        # Helper function to load a single sprite frame
        def _load_sprite_frame(name: str) -> Optional[chex.Array]:
            path = os.path.join(self.sprite_path, f"{name}.npy")
            frame = aj.loadFrame(path)
            if isinstance(frame, jnp.ndarray) and frame.ndim >= 2:
                return frame.astype(jnp.uint8)

        # Load Sprites
        # Backgrounds + Dynamic elements + UI elements
        sprite_names = [
            # 'background_0', 'background_1', 'background_2',
        ]
        for name in sprite_names:
            loaded_sprite = _load_sprite_frame(name)
            if loaded_sprite is not None:
                sprites[name] = loaded_sprite

        return sprites

    @partial(jax.jit, static_argnums=(0,))
    def render(self, state: AtlantisState) -> chex.Array:

        def _solid_sprite(
            width: int, height: int, rgb: tuple[int, int, int]
        ) -> chex.Array:
            """Creates a slid-color RGBA sprite of given size and color"""
            rgb_arr = jnp.broadcast_to(
                jnp.array(rgb, dtype=jnp.uint8), (width, height, 3)
            )
            alpha = jnp.full((width, height, 1), 255, dtype=jnp.uint8)
            return jnp.concatenate([rgb_arr, alpha], axis=-1)  # (W, H, 4)

        cfg = self.config
        W, H = cfg.screen_width, cfg.screen_height

        # add black background
        BG_COLOUR = (0, 0, 0)
        bg_sprite = _solid_sprite(W, H, BG_COLOUR)
        # render black rectangle at (0,0)
        raster = aj.render_at(jnp.zeros_like(bg_sprite[..., :3]), 0, 0, bg_sprite)

        # add deep blue cannons
        cannon_sprite = _solid_sprite(cfg.cannon_width, cfg.cannon_height, (0, 62, 120))

        def _draw_cannon(i, ras):
            return aj.render_at(
                ras,
                cfg.cannon_x[i],  # x pos of i-th cannon
                cfg.cannon_y,  # y-pos
                cannon_sprite,
            )

        raster = jax.lax.fori_loop(0, cfg.cannon_x.shape[0], _draw_cannon, raster)

        # add solid white cannons
        bullet_sprite = _solid_sprite(
            cfg.bullet_width, cfg.bullet_height, (255, 255, 255)
        )

        def _draw_bullet(i, ras):
            alive = state.bullets_alive[i]
            bx, by = state.bullets[i, 0], state.bullets[i, 1]
            return jax.lax.cond(
                alive,
                lambda r: aj.render_at(r, bx, by, bullet_sprite),
                lambda r: r,
                ras,
            )

        raster = jax.lax.fori_loop(0, cfg.max_bullets, _draw_bullet, raster)

        # add red enemies
        enemy_sprite = _solid_sprite(cfg.enemy_width, cfg.enemy_height, (255, 0, 0))

        def _draw_enemy(i, ras):
            active = state.enemies[i, 5] == 1
            ex = state.enemies[i, 0].astype(jnp.int32)
            ey = state.enemies[i, 1].astype(jnp.int32)
            flip = state.enemies[i, 2] < 0  # dx < 0 -> facing left

            def _do(r):
                return aj.render_at(r, ex, ey, enemy_sprite, flip_horizontal=flip)

            return jax.lax.cond(active, _do, lambda r: r, ras)

        raster = jax.lax.fori_loop(0, cfg.max_enemies, _draw_enemy, raster)

        # TODO After a tower or canon is hit, the plasma should be switched off until the enemy reaches end of the screen.

        def _handle_plasma_logic(i, ras):
            # Plasma beam logic
            plasma_color = (0, 255, 255)  # cyan
            beam_pixel = _solid_sprite(1, 1, plasma_color)
            plasma_height = cfg.cannon_y

            # only for the one enemy in lane 3 (4th lane) and active
            on_lane4 = (state.enemies[i, 4] == 3) & (state.enemies[i, 5] == 1)
            ex       = state.enemies[i, 0].astype(jnp.int32) + cfg.enemy_width/2
            ey       = state.enemies[i, 1].astype(jnp.int32)
            start_y  = ey + cfg.enemy_height

            # draw vertical line pixel-by-pixel
            def _draw_row(y, r):
                return jax.lax.cond(
                  on_lane4 & (y >= start_y),
                  lambda rr: aj.render_at(rr, ex, y, beam_pixel),
                  lambda rr: rr,
                  r,
                )

            # loop y=0…screen_h−1
            return jax.lax.fori_loop(0, plasma_height, _draw_row, ras)

        # apply to every enemy slot (only one will actually fire)
        raster = jax.lax.fori_loop(0, cfg.max_enemies, _handle_plasma_logic, raster)
        # ————————————————————————————————

        return raster


class JaxAtlantis(JaxEnvironment[AtlantisState, AtlantisObservation, AtlantisInfo]):
    def __init__(
        self,
        frameskip: int = 1,
        reward_funcs: list[callable] = None,
        config: GameConfig | None = None,
    ):
        super().__init__()
        # if no config was provided, instantiate the default one
        self.config = config or GameConfig()
        self.frameskip = frameskip
        self.frame_stack_size = 4
        if reward_funcs is not None:
            reward_funcs = tuple(reward_funcs)
        self.reward_funcs = reward_funcs
        self.action_set = [
            Action.NOOP,
            Action.FIRE,  # centre cannon
            Action.LEFTFIRE,  # left cannon
            Action.RIGHTFIRE,  # right cannon
        ]

    def reset(
        self, key: jax.random.PRNGKey = jax.random.PRNGKey(42)
    ) -> Tuple[AtlantisObservation, AtlantisState]:
        # --- empty tables ---
        empty_enemies = jnp.zeros((self.config.max_enemies, 6), dtype=jnp.int32)
        empty_bullets = jnp.zeros((self.config.max_bullets, 4), dtype=jnp.int32)
        empty_bullets_alive = jnp.zeros((self.config.max_bullets,), dtype=jnp.bool_)
        empty_lanes = jnp.ones((4,), dtype=jnp.bool_)

        # split the PRNGkey so we get one subkey for the spawn-timer and one to carry forward in state.rng
        key, sub = jax.random.split(key)

        # initial state
        new_state = AtlantisState(
            score=jnp.array(0, dtype=jnp.int32),
            score_spent=jnp.array(0, dtype=jnp.int32),
            wave=jnp.array(0, dtype=jnp.int32), # start with wave-number 0
            enemies=empty_enemies,
            bullets=empty_bullets,
            bullets_alive=empty_bullets_alive,
            fire_cooldown=jnp.array(0, dtype=jnp.int32),
            fire_button_prev=jnp.array(False, dtype=jnp.bool_),
            enemy_spawn_timer=jax.random.randint(
                sub,
                (),
                self.config.enemy_spawn_min_frames,
                self.config.enemy_spawn_max_frames + 1,
                dtype=jnp.int32,
            ),
            rng=key,
            lanes_free=empty_lanes,
            command_post_alive=jnp.array(True, dtype=jnp.bool_),
<<<<<<< HEAD
            plasma_x=jnp.array(-1, dtype=jnp.int32)
=======
            number_enemies_wave_remaining=jnp.array(self.config.wave_start_enemy_count, dtype=jnp.int32),
            wave_end_cooldown_remaining=jnp.array(0, dtype=jnp.int32),
>>>>>>> 1c9e6f67
        )

        obs = self._get_observation(new_state)
        return obs, new_state

    def _interpret_action(self, state, action) -> Tuple[bool, bool, int]:
        """
        Translate action into control signals
        Returns three vars:

        fire_pressed: If any button is currently pressed
        can_shoot: cooldown expired and just pressed a button
        cannon_idx: (0) left, (1) centre, (2) right or -1.
        """
        fire_pressed = (
            (action == Action.LEFTFIRE)
            | (action == Action.FIRE)
            | (action == Action.RIGHTFIRE)
        )
        # It is important to keep track if the button just got pressed
        # to prevent holding the button down and spamming bullets
        just_pressed = fire_pressed & (~state.fire_button_prev)
        can_shoot = (state.fire_cooldown == 0) & just_pressed

        cannon_idx = jnp.where(
            can_shoot,
            jnp.where(
                action == Action.LEFTFIRE,
                0,
                jnp.where(
                    action == Action.FIRE,
                    1,
                    jnp.where(action == Action.RIGHTFIRE, 2, -1),
                ),
            ),
            -1,
        )
        return fire_pressed, cannon_idx

    # ..................................................................

    def _spawn_bullet(self, state, cannon_idx):
        """Insert newly spawned bullet in first free slot"""
        cfg = self.config

        def _do_spawn(s):
            # To identify which slots are free
            # bullets_alive is a boolean array. If an entry is true, then it holds an active bullet
            # ~ inverts the boolean array, such that a slot is free, when bullets_alive[i] == False
            free_slots = ~s.bullets_alive
            slot_available = jnp.any(free_slots)  # at least one free?
            slot_idx = jnp.argmax(free_slots)  # first free slot

            # horizontal component dx:
            # - if cannon_idx == 0 (left), shoot rightwards -> +bullet_speed
            # - if cannond_idx == 2 (right), shoot leftwards -> -bullet_speed
            # else go straigt -> 0
            dx = jnp.where(
                cannon_idx == 0,  # true for left cannon
                cfg.bullet_speed,  # e.g. +3 pixels/frame
                jnp.where(
                    cannon_idx == 2,  # true for right cannon
                    -cfg.bullet_speed,  # e.g. -3 px
                    0,  # zero horizontal velocity
                ),
            )

            # vertical component dy:
            # - side bullets move slightly slower up than middle bullet Because origin is in top left, its negative
            dy = jnp.where(jnp.logical_or(cannon_idx == 0, cannon_idx==2), -(cfg.bullet_speed-1), -cfg.bullet_speed)

            new_bullet = jnp.array(
                [cfg.cannon_x[cannon_idx], cfg.cannon_y, dx, dy],  # velocity
                dtype=jnp.int32,
            )

            # write into state
            def _write(s2):
                b2 = s2.bullets.at[slot_idx].set(new_bullet)
                a2 = s2.bullets_alive.at[slot_idx].set(True)
                return s2._replace(bullets=b2, bullets_alive=a2)

            # Conditionally write if a free slot exists
            return jax.lax.cond(slot_available, _write, lambda x: x, s)

        # Only attempt the spawn when a cannon actually fired this frame
        return jax.lax.cond(cannon_idx >= 0, _do_spawn, lambda x: x, state)

    def _update_cooldown(self, state, cannon_idx):
        """Reset after a shot or decrement the fire cooldown timer."""
        cfg = self.config
        new_cd = jnp.where(
            cannon_idx >= 0,  # -1 means no cannon fired
            jnp.array(cfg.fire_cooldown_frames, dtype=jnp.int32),
            jnp.maximum(state.fire_cooldown - 1, 0),
        )
        return state._replace(fire_cooldown=new_cd)

    def _move_bullets(self, state):
        """Move bullets by their velocity and deactivate offscreen bullets"""
        cfg = self.config

        # compute new x and y positions by adding the velocity dx and dy
        # state.bullets has shape (max_bullets, 4): (x,y,dx,dy)
        # [:, :2] takes all rows, but only columns 0 and 1 which are x and y
        # 2:4 then is dx and dy
        positions = state.bullets[:, :2] + state.bullets[:, 2:4]
        # Write updated position back into bullets array
        moved = state.bullets.at[:, :2].set(positions)

        # check if bullets are still onscreen
        in_bounds = (
            (positions[:, 0] >= 0)
            & (positions[:, 0] < cfg.screen_width)
            & (positions[:, 1] >= 0)
            & (positions[:, 1] < cfg.screen_height)
        )

        # a bullet only remains alive if it was already alive and still on-screen
        alive = state.bullets_alive & in_bounds
        return state._replace(bullets=moved, bullets_alive=alive)

    @staticmethod
    @jax.jit
    def _sample_speed(rng, wave):
        """
        Returns speed with a long left tail (mostly slow, rare fast).
        Uses a geometric distribution, shifting as wave increases.
        """
        # Higher waves -> lower p -> more fast enemies
        base_p = 0.8

        # adjust probability p for the geometric distribution
        # clip p to always stay between 0.3 and 0.95
        p = jnp.clip(base_p - 0.03 * wave, 0.3, 0.95)
        speed = jax.random.geometric(rng, p)
        max_speed = wave + 1 # limit speed. wave=0 -> max speed 1. wave=1 -> 2,...
        return jnp.minimum(speed, max_speed)

    @partial(jax.jit, static_argnums=(0,))
    def _spawn_enemy(self, state: AtlantisState) -> AtlantisState:
        """
        • Decrement spawn-timer every frame if lane is free
        • When it reaches 0, try to insert one enemy into the first free
          slot of state.enemies
        • set to first lane
        • Pick direction with prng
        • After spawning (or if the screen is full) reset the timer to a
          new random value in min, max and advance the rng
        """

        cfg = self.config

        # helper that creates  a fresh timer value
        def _next_timer(rng):
            """Draw new integer in min, max inclusive"""
            return jax.random.randint(
                rng,
                (),
                cfg.enemy_spawn_min_frames,
                cfg.enemy_spawn_max_frames + 1,
                dtype=jnp.int32,
            )
        # check if the first lane is free
        lane_free = state.lanes_free[0]
        # Count down the timer if lane is free
        timer = jnp.where(lane_free, state.enemy_spawn_timer - 1, state.enemy_spawn_timer)

        # Split the current PRNG key into two new, independent keys
        #   rng_spawn will be used to draw random values for spawning enemies
        #   rng_after will be stored for the next frame’s randomness
        rng_spawn, rng_speed, rng_after = jax.random.split(state.rng, 3)

        # if the timer is still bigger than 0, just update the timer and rng state
        def _no_spawn(s: AtlantisState) -> AtlantisState:
            return s._replace(enemy_spawn_timer=timer, rng=rng_after)

        def _spawn(s: AtlantisState) -> AtlantisState:

            # enemy has 5 entries, the last one (index 5) is the active_flag
            # if this value is 0, it means an enemy isn't active anymore
            # this can be because he either left the screen, or he was shot
            # the code returns a boolean array (active_flag == 0 -> true)
            free_slots = s.enemies[:, 5] == 0
            # check if at least one entry is true
            have_slot = jnp.any(free_slots)
            # get free slot index
            slot_idx = jnp.argmax(free_slots)

            # Choose a lane (rows in cfg.enemy_paths) and a direction.
            lane_idx = 0
            lane_y = cfg.enemy_paths[lane_idx]

            # randomy decide the direction of the enemies, left or right
            go_left = jax.random.bernoulli(rng_spawn)  # True == left
            # iif go_left is True, then set start x to the window_size + enemy_width
            # this ensures, that the enemy will spawn outside the visible area
            # if the value is false, spawn outside the visible area on the left side
            start_x = jnp.where(
                go_left,
                cfg.screen_width,
                -cfg.enemy_width,
            )
            # Set the direction
            speed = self._sample_speed(rng_speed, s.wave)
            dx = jnp.where(go_left, -speed, speed)
            # dx = jnp.where(go_left, -cfg.enemy_speed, cfg.enemy_speed)

            # assemble the enemy. for now  the type will always be 0
            # TODO: change later
            # also sets the enemy to be active (last entry is 1)
            new_enemy = jnp.array(
                [start_x, lane_y, dx, 0, 0, 1],
                dtype=jnp.int32,
            )

            def _write(write_s):
                updated_enemies = write_s.enemies.at[slot_idx].set(new_enemy)
                return write_s._replace(enemies=updated_enemies)

            # if enemies still has an empty slot, then write the new enemy
            # otherwise leave the state unchanged
            updated_state = jax.lax.cond(have_slot, _write, lambda x: x, s)

            # reset the timer
            new_timer = _next_timer(rng_after)
            # set first lane to full
            new_lanes = s.lanes_free.at[0].set(False)

            # decrease counter of spawnable enemies per wave
            updated_state = updated_state._replace(number_enemies_wave_remaining=(s.number_enemies_wave_remaining - 1))
            # jax.debug.print(f"Enemies remaining: {updated_state.number_enemies_wave_remaining}")

            return updated_state._replace(enemy_spawn_timer=new_timer, rng=rng_after, lanes_free=new_lanes)

        spawn_allowed = (timer <= 0) & (state.number_enemies_wave_remaining > 0)
        return jax.lax.cond(
            spawn_allowed,  # condition
            _spawn,  # If there are remaining enemies in the wave and time is 0, spawn
            _no_spawn,  # do not spawn
            state,
        )  # operands for the two functions

    # move all active enemies horizontally and deactive off-screen ones
    @partial(jax.jit, static_argnums=(0,))
    def _move_enemies(self, state: AtlantisState) -> AtlantisState:
        cfg = self.config
        enemies = state.enemies
        x_pos = enemies[:, 0]
        y_pos = enemies[:, 1]
        dx_vel = enemies[:, 2]
        lane_indices = enemies[:, 4] # get current lanes of all enemies
        is_active = enemies[:, 5] == 1 # get active flags of all enemies
        number_lanes = cfg.enemy_paths.shape[0]

        # y always stays constant. just move x by adding dx
        new_pos = x_pos + dx_vel  # x + dx
        #-- enemies = x_pos.set(new_pos)  # write back

        # decide if an enemy is still on_screen
        # as long as a part of the enemy is still in the viewable area, the enemy stays alive
        # 1) check right edge > 0 -> enemies right edge hasnt completely passed the left edge of the screen
        # 2) check left edge < screen_width -> enemies left edge hasnt gone past the right edge of the screen
        on_screen = (new_pos + cfg.enemy_width > 0) & (new_pos < cfg.screen_width)

        # Identify enemies that are NOT on screen
        off_screen_enemies = ~on_screen
        inactive_enemies = ~is_active

        # identify all the enemies that move left (dx negative)
        # used for wrap-around/respawn position
        # if negative, spawn on right side. Otherwise on left side
        # but with an offset of enemy_width
        respawn_x = jnp.where(
            dx_vel < 0,
            cfg.screen_width,
            -cfg.enemy_width
        )

        # create array of length max_enemies
        # If the enemy is still active, it's lane-id gets incremented by 1
        # otherwise the lane gets set to 0
        # stores id of next lane for each enemy
        next_lanes = jnp.where(
            is_active,
            lane_indices + 1,
            0 # set dummy 0
        )

        # Determine which enemies are allowed to advance into the next lane:
        # - Inactive enemies are always allowed to advance (the dont block)
        # - If the enemy would advance past the last lane (next_lanes >= number_lanes), block this.
        #   THis ensures, they are correctly deactivated after the last lane
        # - For active enemies withing bounds, only allow if the target lane is currently free
        # This logic ensures that only one enemy  can occupy a lane at a time.
        # If a faster enemy reaches the end of its lane but the next lane is occupied,
        # it will "wait" until the next lane becomes available
        # This creates a queue-like behaviour
        next_lane_free = (
                inactive_enemies  # already inactive
                | (next_lanes >= number_lanes)  # past the last lane -> Enemy will be deactivated later
                | ((next_lanes < number_lanes) & state.lanes_free[next_lanes])  # only free lanes. Normal case
        )
        # Apply the new x positions only where off_screen_enemies is True
        # and for active enemies
        updated_x = jnp.where(
            (off_screen_enemies & next_lane_free & is_active),
            respawn_x,
            new_pos  # Keep original x positions for on-screen enemies
        )

        # Then update the lanes
        updated_lanes = jnp.where(
            (off_screen_enemies & next_lane_free),
            lane_indices + 1,
            lane_indices
        )

        # combine previous active flag with check for last lane
        # any enemy that's went through all four lanes gets deactivated
        flags = is_active & (updated_lanes < number_lanes)

        # Get the corresponding y-positions from enemy_paths
        lane_y_positions = jnp.where(
            updated_lanes < number_lanes,
            cfg.enemy_paths[updated_lanes],
            - cfg.enemy_height
        )

        updated_enemies = enemies.at[:,0].set(updated_x)
        updated_enemies = updated_enemies.at[:, 1].set(lane_y_positions)
        updated_enemies = updated_enemies.at[:,4].set(updated_lanes)
        updated_enemies = updated_enemies.at[:, 5].set(flags)


        #check if lanes are free now
        lane_masks = []
        # iterate through length of enemy_paths (4)
        # lane_mask checks if
        for i in range(len(cfg.enemy_paths)):
            # For each lane, check if any active enemy is in that lane
            lane_mask = (updated_enemies[:, 4] == i) & flags
            lane_is_occupied = jnp.any(lane_mask)
            lane_masks.append(~lane_is_occupied)  # True if lane is free

        free_lanes = jnp.array(lane_masks)
        return state._replace(enemies=updated_enemies, lanes_free=free_lanes)


    @partial(jax.jit, static_argnums=(0,))
    def _check_bullet_enemy_collision(self, state: AtlantisState) -> AtlantisState:
        """
        Collision check between bullets and enemies

        Each bulllet/enemy an axis-aligned rectangle. Now:
        1. compute the four edges (lefet, right, top, bottom) for every bullet and every enemy
        2. Build two (BxE) boolean matrices for x-overlap and y-overlap
        3. compute AND of the two matrices and build the hit_matrix[b,e]. An entry is true, when bullet b and enemy e overlap in both X and Y
        4. ignore inactive bullets/enemies (through masking)
        5. reduce hit_mtarix to per-bullet and per_enemy "was hit?" flags
        6. deactive those objects
        """
        cfg = self.config

        bullet_x, bullet_y = state.bullets[:, 0], state.bullets[:, 1]  # (B,)
        enemy_x, enemy_y = state.enemies[:, 0], state.enemies[:, 1]  # (E,)

        # compute edge coordinates  for all rectangles
        # broadcasting with none inserts singleton axes so every
        # bullet is paired with every enemy
        b_left = bullet_x[:, None]
        b_right = (bullet_x + cfg.bullet_width)[:, None]
        b_top = bullet_y[:, None]
        b_bottom = (bullet_y + cfg.bullet_height)[:, None]

        # Enemy edges
        e_left = enemy_x[None, :]
        e_right = (enemy_x + cfg.enemy_width)[None, :]
        e_top = enemy_y[None, :]
        e_bottom = (enemy_y + cfg.enemy_height)[None, :]

        # True where bullets left < enemies right AND bullets right >  enemies left
        overlap_x = (b_left < e_right) & (b_right > e_left)
        # ...
        overlap_y = (b_top < e_bottom) & (b_bottom > e_top)

        # True when both horizontal and vertical overlaps occur
        hit_matrix = overlap_x & overlap_y

        # Ignore inactive objects right away
        hit_matrix &= state.bullets_alive[:, None]
        hit_matrix &= (state.enemies[:, 5] == 1)[None, :]

        # check if bullet collided with any enemy
        bullet_hit = jnp.any(hit_matrix, axis=1)  # (B,)
        # check if enemy was hit by any bullet
        enemy_hit = jnp.any(hit_matrix, axis=0)  # (E,)

        # deactivate bullets and enemies
        new_bullet_alive = state.bullets_alive & (~bullet_hit)

        new_enemy_flags = (state.enemies[:, 5] == 1) & (~enemy_hit)
        enemies_updated = state.enemies.at[:, 5].set(new_enemy_flags.astype(jnp.int32))

        return state._replace(bullets_alive=new_bullet_alive, enemies=enemies_updated)

<<<<<<< HEAD
    # TODO Currently, the collision logic with plasma is not implemented. We only have the X position of the Plasma
    # at this stage which will be compared with the X position of tower / enemy to detect collision.
    # TODO Plasma is shot only by enemy at fourth lane. Make sure this assumption holds in higher waves as well !
    @partial(jax.jit, static_argnums=(0,))
    def _update_plasma_x_position(self, state: AtlantisState) -> AtlantisState:
        lane4 = (state.enemies[:, 4] == 3) & (state.enemies[:, 5] == 1)
        # compute each candidate beam-X (center of enemy)
        ex = state.enemies[:, 0] + (self.config.enemy_width // 2)
        # select beam-X for lane4 enemies, else -1
        beam_xs = jnp.where(lane4, ex, -1)
        # pick the max (will be -1 if no such enemy)
        plasma_x = jnp.max(beam_xs)
        # save into the state

        # Todo remove debug statement after collision logic implemented
        #debug.print("[DEBUG] plasma_x = {px}", px=plasma_x)

        return state._replace(plasma_x=plasma_x)
=======

>>>>>>> 1c9e6f67

    @partial(jax.jit, static_argnums=(0,))
    def _update_wave(self, state: AtlantisState) -> AtlantisState:
        cfg = self.config

        def _new_wave(s: AtlantisState) -> AtlantisState:
            new_wave = s.wave + 1
            # jax.debug.print(f"Started wave {new_wave}")
            # compute how many enemies next wave should have
            next_count = cfg.wave_start_enemy_count + new_wave * 2
            return s._replace(
                wave=new_wave,
                wave_end_cooldown_remaining=jnp.array(cfg.wave_end_cooldown, jnp.int32),
                number_enemies_wave_remaining=next_count,
            )

        def _same_wave(s: AtlantisState) -> AtlantisState:
            return s

        # if no enemies are remaining and the screen is empty, start a new wave
        return jax.lax.cond(
            (state.number_enemies_wave_remaining == 0) & (~jnp.any(state.enemies[:, 5] == 1)),
            _new_wave,
            _same_wave,
            state,
        )

    @partial(jax.jit, static_argnums=(0,))
    def _cooldown_finished(self, state: AtlantisState) -> Array:
        return state.wave_end_cooldown_remaining == 0


    @partial(jax.jit, static_argnums=(0,))
    def step(
        self, state: AtlantisState, action: chex.Array
    ) -> Tuple[AtlantisObservation, AtlantisState, float, bool, AtlantisInfo]:
        def _pause_step(s: AtlantisState) -> AtlantisState:
            # reduce pause cooldown
            s = s._replace(
                wave_end_cooldown_remaining=jnp.maximum(s.wave_end_cooldown_remaining - 1, 0)
            )
            s = self._move_bullets(s)
            return self._update_wave(s)

        def _wave_step(s: AtlantisState) -> AtlantisState:
            # input handling
            fire_pressed, cannon_idx = self._interpret_action(s, action)

            # bullets
            s = self._spawn_bullet(s, cannon_idx)
            s = self._update_cooldown(s, cannon_idx) \
                ._replace(fire_button_prev=fire_pressed)

            # enemies
            s = self._spawn_enemy(s)

            # motion & collisions
            s = self._move_bullets(s)
            s = self._move_enemies(s)
            s = self._check_bullet_enemy_collision(s)

            # check if wave quota exhausted → start pause
            s = self._update_wave(s)
            return s

        state = jax.lax.cond(
            self._cooldown_finished(state),
            _wave_step,
            _pause_step,
            state
        )

        state = self._update_plasma_x_position(state)

        observation = self._get_observation(state)
        info = AtlantisInfo(time=jnp.array(0, dtype=jnp.int32))
        reward = 0.0  # Placeholder: no scoring yet
        done = False  # Never terminates for now

        return observation, state, reward, done, info

    @partial(jax.jit, static_argnums=(0,))
    def _get_observation(self, state: "AtlantisState") -> "AtlantisObservation":
        # just placeholders
        enemies_pos = EntityPosition(
            0,
            0,
            0,
            0,
        )

        bullets_pos = EntityPosition(
            0,
            0,
            0,
            0,
        )

        return AtlantisObservation(state.score, enemies_pos, bullets_pos)

    @partial(jax.jit, static_argnums=(0,))
    def _get_info(self, state: AtlantisState) -> AtlantisInfo:
        """
        Placeholder info: returns zero time and empty reward array.
        """
        return AtlantisInfo(
            time=jnp.array(0, dtype=jnp.int32),
        )

    @partial(jax.jit, static_argnums=(0,))
    def _get_reward(self, previous_state: AtlantisState, state: AtlantisState) -> float:
        """
        Placeholder reward: always zero.
        """
        return 0.0

    @partial(jax.jit, static_argnums=(0,))
    def _get_done(self, state: AtlantisState) -> bool:
        """
        Placeholder done: never terminates.
        """
        return False

    @partial(jax.jit, static_argnums=(0,))
    def get_action_space(self) -> jnp.ndarray:
        """
        Placeholder done: never terminates.
        """
        return jnp.array(self.action_set)


# Keyboard inputs
def get_human_action() -> chex.Array:
    keys = pygame.key.get_pressed()
    # up = keys[pygame.K_w] or keys[pygame.K_UP]
    # down = keys[pygame.K_s] or keys[pygame.K_DOWN]
    left = keys[pygame.K_a] or keys[pygame.K_LEFT]
    right = keys[pygame.K_d] or keys[pygame.K_RIGHT]
    fire = keys[pygame.K_SPACE]

    if right and fire:
        return jnp.array(Action.RIGHTFIRE)
    if left and fire:
        return jnp.array(Action.LEFTFIRE)
    if fire:
        return jnp.array(Action.FIRE)

    return jnp.array(Action.NOOP)


def main():
    config = GameConfig()
    pygame.init()
    screen = pygame.display.set_mode(
        (
            config.screen_width * config.scaling_factor,
            config.screen_height * config.scaling_factor,
        )
    )
    pygame.display.set_caption("Atlantis")
    clock = pygame.time.Clock()

    game = JaxAtlantis(config=config)

    renderer = Renderer_AtraJaxis(config=config)
    jitted_step = jax.jit(game.step)
    jitted_reset = jax.jit(game.reset)

    # (curr_state, _) = jitted_reset()
    (_, curr_state) = jitted_reset()

    # Game loop
    running = True
    frame_by_frame = False
    frameskip = game.frameskip
    counter = 1

    while running:
        for event in pygame.event.get():
            if event.type == pygame.QUIT:
                running = False
            elif event.type == pygame.KEYDOWN:
                if event.key == pygame.K_f:
                    frame_by_frame = not frame_by_frame
            elif event.type == pygame.KEYDOWN or (
                event.type == pygame.KEYUP and event.key == pygame.K_n
            ):
                if event.key == pygame.K_n and frame_by_frame:
                    if counter % frameskip == 0:
                        action = get_human_action()
                        (obs, curr_state, _, _, _) = jitted_step(curr_state, action)

        if not frame_by_frame:
            if counter % frameskip == 0:
                action = get_human_action()
                (obs, curr_state, _, _, _) = jitted_step(curr_state, action)
                # print("Enemies remaining:", int(curr_state.number_enemies_wave_remaining))
                # print("Current wave: ", int(curr_state.wave))
                # print(f"Timout: {int(curr_state.wave_end_cooldown_remaining)}")
                # dx_list = curr_state.enemies[:, 2][curr_state.enemies[:, 5] == 1].tolist()
                # print("Active enemy dx’s:", dx_list)

        # Render and display
        raster = renderer.render(curr_state)

        aj.update_pygame(
            screen,
            raster,
            config.scaling_factor,
            config.screen_width,
            config.screen_height,
        )

        counter += 1
        # FPS
        clock.tick(60)

    pygame.quit()


if __name__ == "__main__":
    main()<|MERGE_RESOLUTION|>--- conflicted
+++ resolved
@@ -284,12 +284,9 @@
             rng=key,
             lanes_free=empty_lanes,
             command_post_alive=jnp.array(True, dtype=jnp.bool_),
-<<<<<<< HEAD
-            plasma_x=jnp.array(-1, dtype=jnp.int32)
-=======
             number_enemies_wave_remaining=jnp.array(self.config.wave_start_enemy_count, dtype=jnp.int32),
             wave_end_cooldown_remaining=jnp.array(0, dtype=jnp.int32),
->>>>>>> 1c9e6f67
+            plasma_x=jnp.array(-1, dtype=jnp.int32)
         )
 
         obs = self._get_observation(new_state)
@@ -696,28 +693,7 @@
 
         return state._replace(bullets_alive=new_bullet_alive, enemies=enemies_updated)
 
-<<<<<<< HEAD
-    # TODO Currently, the collision logic with plasma is not implemented. We only have the X position of the Plasma
-    # at this stage which will be compared with the X position of tower / enemy to detect collision.
-    # TODO Plasma is shot only by enemy at fourth lane. Make sure this assumption holds in higher waves as well !
-    @partial(jax.jit, static_argnums=(0,))
-    def _update_plasma_x_position(self, state: AtlantisState) -> AtlantisState:
-        lane4 = (state.enemies[:, 4] == 3) & (state.enemies[:, 5] == 1)
-        # compute each candidate beam-X (center of enemy)
-        ex = state.enemies[:, 0] + (self.config.enemy_width // 2)
-        # select beam-X for lane4 enemies, else -1
-        beam_xs = jnp.where(lane4, ex, -1)
-        # pick the max (will be -1 if no such enemy)
-        plasma_x = jnp.max(beam_xs)
-        # save into the state
-
-        # Todo remove debug statement after collision logic implemented
-        #debug.print("[DEBUG] plasma_x = {px}", px=plasma_x)
-
-        return state._replace(plasma_x=plasma_x)
-=======
-
->>>>>>> 1c9e6f67
+
 
     @partial(jax.jit, static_argnums=(0,))
     def _update_wave(self, state: AtlantisState) -> AtlantisState:
@@ -749,6 +725,25 @@
     def _cooldown_finished(self, state: AtlantisState) -> Array:
         return state.wave_end_cooldown_remaining == 0
 
+
+    # TODO Currently, the collision logic with plasma is not implemented. We only have the X position of the Plasma
+    # at this stage which will be compared with the X position of tower / enemy to detect collision.
+    # TODO Plasma is shot only by enemy at fourth lane. Make sure this assumption holds in higher waves as well !
+    @partial(jax.jit, static_argnums=(0,))
+    def _update_plasma_x_position(self, state: AtlantisState) -> AtlantisState:
+        lane4 = (state.enemies[:, 4] == 3) & (state.enemies[:, 5] == 1)
+        # compute each candidate beam-X (center of enemy)
+        ex = state.enemies[:, 0] + (self.config.enemy_width // 2)
+        # select beam-X for lane4 enemies, else -1
+        beam_xs = jnp.where(lane4, ex, -1)
+        # pick the max (will be -1 if no such enemy)
+        plasma_x = jnp.max(beam_xs)
+        # save into the state
+
+        # Todo remove debug statement after collision logic implemented
+        #debug.print("[DEBUG] plasma_x = {px}", px=plasma_x)
+
+        return state._replace(plasma_x=plasma_x)
 
     @partial(jax.jit, static_argnums=(0,))
     def step(
